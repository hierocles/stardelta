--- conflicted
+++ resolved
@@ -12,15 +12,12 @@
       "icons/icon.png",
       "icons/icon.ico"
     ],
-<<<<<<< HEAD
     "resources": [
       "resources/*"
-    ]
-=======
+    ],
     "windows": {
       "signCommand": ""
     }
->>>>>>> 071d09b3
   },
   "productName": "StarDelta",
   "version": "2.1.2",
